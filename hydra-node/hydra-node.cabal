--- conflicted
+++ resolved
@@ -105,11 +105,8 @@
   build-depends:
       base
     , cardano-binary
-<<<<<<< HEAD
+    , cardano-crypto-class
     , cardano-ledger-core
-=======
-    , cardano-crypto-class
->>>>>>> cf0b6289
     , cardano-ledger-shelley-ma
     , cardano-ledger-shelley-ma-test
     , cardano-prelude
@@ -172,11 +169,8 @@
   import: project-config
   hs-source-dirs: test
   other-modules:
-<<<<<<< HEAD
+    Hydra.API.ServerSpec
     Hydra.Chain.ExternalPABSpec
-=======
-    Hydra.API.ServerSpec
->>>>>>> cf0b6289
     Hydra.Chain.ZeroMQSpec
     Hydra.FireForgetSpec
     Hydra.BehaviorSpec
@@ -210,12 +204,9 @@
     , say
     , text
     , typed-protocols-examples
-<<<<<<< HEAD
-=======
     , HUnit
     , warp
     , websockets
->>>>>>> cf0b6289
   build-tool-depends:
     hspec-discover:hspec-discover
   ghc-options:
