--- conflicted
+++ resolved
@@ -40,10 +40,9 @@
       let headState = createHeadState [] (HeadParameters 3 mempty)
       hh <- createHydraHead headState Ledger.mockLedger
       oc <- createMockChainClient eq (contramap MockChain tracer)
-<<<<<<< HEAD
       withHeartbeat
         nodeId
-        (withBroadcastToSelf $ withOuroborosHydraNetwork (show host, port) peers)
+        (withBroadcastToSelf $ withOuroborosNetwork (show host, port) peers)
         (putEvent eq . NetworkEvent)
         $ \hn -> do
           responseChannel <- newBroadcastTChanIO
@@ -52,15 +51,6 @@
           race_
             (runAPIServer apiHost apiPort responseChannel node (contramap APIServer tracer))
             (runHydraNode (contramap Node tracer) node)
-=======
-      withHeartbeat nodeId (withOuroborosNetwork (show host, port) peers) (putEvent eq . NetworkEvent) $ \hn -> do
-        responseChannel <- newBroadcastTChanIO
-        let sendResponse = atomically . writeTChan responseChannel
-        let node = HydraNode{eq, hn, hh, oc, sendResponse, env}
-        race_
-          (runAPIServer apiHost apiPort responseChannel node (contramap APIServer tracer))
-          (runHydraNode (contramap Node tracer) node)
->>>>>>> 85b6f691
 
 identifyNode :: Option -> Option
 identifyNode opt@Option{verbosity = Verbose "HydraNode", nodeId} = opt{verbosity = Verbose $ "HydraNode-" <> show nodeId}
